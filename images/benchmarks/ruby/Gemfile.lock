--- conflicted
+++ resolved
@@ -2,15 +2,10 @@
   remote: https://rubygems.org/
   specs:
     mustermann (1.0.3)
-<<<<<<< HEAD
     nio4r (2.5.9)
     puma (5.6.7)
       nio4r (~> 2.0)
-    rack (2.0.6)
-=======
-    puma (3.4.0)
     rack (2.2.8)
->>>>>>> 8d73e97d
     rack-protection (2.0.5)
       rack
     redis (4.1.0)
